/*
 * Jicofo, the Jitsi Conference Focus.
 *
 * Copyright @ 2015 Atlassian Pty Ltd
 *
 * Licensed under the Apache License, Version 2.0 (the "License");
 * you may not use this file except in compliance with the License.
 * You may obtain a copy of the License at
 *
 *     http://www.apache.org/licenses/LICENSE-2.0
 *
 * Unless required by applicable law or agreed to in writing, software
 * distributed under the License is distributed on an "AS IS" BASIS,
 * WITHOUT WARRANTIES OR CONDITIONS OF ANY KIND, either express or implied.
 * See the License for the specific language governing permissions and
 * limitations under the License.
 */
package org.jitsi.jicofo;

import net.java.sip.communicator.impl.protocol.jabber.extensions.colibri.*;
import net.java.sip.communicator.impl.protocol.jabber.extensions.jingle.*;
import net.java.sip.communicator.impl.protocol.jabber.extensions.jitsimeet.*;
import net.java.sip.communicator.impl.protocol.jabber.jinglesdp.*;
import net.java.sip.communicator.service.protocol.*;

import org.jitsi.jicofo.discovery.*;
import org.jitsi.jicofo.util.*;
import org.jitsi.protocol.xmpp.*;
import org.jitsi.protocol.xmpp.util.*;
import org.jitsi.util.*;
import org.jxmpp.jid.EntityFullJid;
import org.jxmpp.jid.Jid;

import java.util.*;

/**
 * The class is a thread that does the job of allocating Colibri channels on
 * the bridge and invites participant with Jingle 'session-initiate'.
 *
 * @author Pawel Domas
 * @author Boris Grozev
 */
public class ChannelAllocator implements Runnable
{
    /**
     * Error code used in {@link OperationFailedException} when there are no
     * working videobridge bridges.
     * FIXME: consider moving to OperationFailedException ?
     */
    final static int NO_BRIDGE_AVAILABLE_ERR_CODE = 20;

    /**
     * Error code used in {@link OperationFailedException} when Colibri channel
     * allocation fails.
     * FIXME: consider moving to OperationFailedException ?
     */
    final static int CHANNEL_ALLOCATION_FAILED_ERR_CODE = 21;

    /**
     * The class logger which can be used to override logging level inherited
     * from {@link JitsiMeetConference}.
     */
    private final static Logger classLogger
        = Logger.getLogger(ChannelAllocator.class);

    /**
     * The logger for this instance. Uses the logging level either of the
     * {@link #classLogger} or {@link JitsiMeetConference#getLogger()}
     * whichever is higher.
     */
    private final Logger logger;

    /**
     * The {@link JitsiMeetConferenceImpl} into which a participant will be
     * invited.
     */
    private final JitsiMeetConferenceImpl meetConference;

    /**
     * The {@link JitsiMeetConferenceImpl.BridgeSession} on which
     * to allocate channels for the participant.
     */
    private final JitsiMeetConferenceImpl.BridgeSession bridgeSession;

    /**
     * The participant that is to be invited by this instance to the conference.
     */
    private final Participant participant;

    /**
     * First argument stands for "start audio muted" and the second one for
     * "start video muted". The information is included as a custom extension in
     * 'session-initiate' sent to the user.
     */
    private final boolean[] startMuted;

    /**
     * Indicates whether or not this thread will be doing a "re-invite". It
     * means that we're going to replace previous conference which has failed.
     * Channels are allocated on new JVB and peer is re-invited with
     * 'transport-replace' Jingle action as opposed to 'session-initiate' in
     * regular invite.
     */
    private final boolean reInvite;

    /**
     * A flag which indicates whether channel allocation is canceled. Raising
     * this makes the allocation thread discontinue the allocation process and
     * return.
     */
    private volatile boolean canceled = false;

    /**
     * Initializes a new {@link ChannelAllocator} instance which is meant to
     * invite a specific {@link Participant} into a specific
     * {@link JitsiMeetConferenceImpl}.
     *
     * @param meetConference the {@link JitsiMeetConferenceImpl} into which to
     * invite {@code participant}.
     * @param participant the participant to be invited.
     * @param startMuted an array which must have the size of 2 where the first
     * value stands for "start audio muted" and the second one for "video
     * muted". This is to be included in client's offer.
     * @param reInvite whether to send an initial offer (session-initiate) or
     * a an updated offer (transport-replace).
     */
    public ChannelAllocator(
            JitsiMeetConferenceImpl meetConference,
            JitsiMeetConferenceImpl.BridgeSession bridgeSession,
            Participant participant,
            boolean[] startMuted,
            boolean reInvite)
    {
        this.meetConference = meetConference;
        this.bridgeSession = bridgeSession;
        this.participant = participant;
        this.startMuted = startMuted;
        this.reInvite = reInvite;
        this.logger = Logger.getLogger(classLogger, meetConference.getLogger());
    }

    /**
     * Entry point for <tt>ChannelAllocator</tt> task.
     */
    @Override
    public void run()
    {
        try
        {
            discoverFeaturesAndInvite();
        }
        catch (Throwable e)
        {
            logger.error("Exception on participant invite", e);
        }

        participant.channelAllocatorCompleted(this);
    }

    /**
     * Method does feature discovery and channel allocation for participant.
     *
     * @throws OperationFailedException if the XMPP connection is broken.
     */
    private void discoverFeaturesAndInvite()
        throws OperationFailedException
    {
        EntityFullJid address = participant.getMucJid();

        // Feature discovery
        List<String> features = DiscoveryUtil.discoverParticipantFeatures(
                    meetConference.getXmppProvider(), address);

        if (canceled)
        {
            // Another thread intentionally called cancel() and it is its
            // responsibility to retry if necessary.
            return;
        }

        participant.setSupportedFeatures(features);

        logger.info(
            address + " has bundle ? " + participant.hasBundleSupport());

        List<ContentPacketExtension> offer;

        try
        {
            offer = createOffer();
            if (offer == null)
            {
                logger.info("Channel allocation canceled for " + address);
                return;
            }
        }
        catch (OperationFailedException e)
        {
            logger.error("Failed to allocate channels for " + address, e);

            // Notify conference about failure
            meetConference.onChannelAllocationFailed(this, e);

            // Cancel this thread - nothing to be done after failure
            return;
        }
        /*
           This check makes sure that when we're trying to invite
           new participant:
           - the conference has not been disposed in the meantime
           - he's still in the room
           - we have managed to send Jingle session-initiate
           We usually expire channels when participant leaves the MUC, but we
           may not have channel information set, so we have to expire it
           here.
        */
        boolean expireChannels = false;

        ChatRoom chatRoom = meetConference.getChatRoom();
        if (chatRoom == null)
        {
            // Conference disposed
            logger.info(
                    "Expiring " + address + " channels - conference disposed");

            expireChannels = true;
        }
        else if (meetConference.findMember(address) == null)
        {
            // Participant has left the room
            logger.info(
                    "Expiring " + address + " channels - participant has left");

            expireChannels = true;
        }
        else if (!canceled)
        {
            OperationSetJingle jingle = meetConference.getJingle();
            boolean ack;
            JingleSession jingleSession = participant.getJingleSession();
            if (!reInvite || jingleSession == null)
            {
                // will throw OperationFailedExc if XMPP connection is broken
                ack = jingle.initiateSession(
                        participant.hasBundleSupport(),
                        address,
                        offer,
                        meetConference,
                        startMuted);
            }
            else
            {
                // will throw OperationFailedExc if XMPP connection is broken
                ack = jingle.replaceTransport(
                        participant.hasBundleSupport(),
                        jingleSession,
                        offer,
                        startMuted);
            }
            if (!ack)
            {
                // Failed to invite
                logger.info(
                        "Expiring " + address + " channels - no RESULT for "
                        + (reInvite ? "transport-replace" : "session-invite"));
                expireChannels = true;

                // TODO: let meetConference know that our Jingle session failed,
                // so it can either retry or remove the participant?
            }
        }

        if (expireChannels || canceled)
        {
            // Whether another thread intentionally canceled us, or there was
            // a failure to invite the participant in the jingle level, we will
            // not trigger a retry here.
            // In any case, try and expire the channels on the bridge.
            bridgeSession.terminate(participant);
        }
        else if (reInvite)
        {
            // Update channels info
            // FIXME we should include this stuff in the offer
            bridgeSession.colibriConference.updateChannelsInfo(
                    participant.getColibriChannelsInfo(),
                    participant.getRtpDescriptionMap(),
                    participant.getSourcesCopy(),
                    participant.getSourceGroupsCopy(),
                    null, null);
        }
    }

    /**
     * Creates Jingle offer for given {@link Participant}.
     *
     * @throws OperationFailedException if we fail to allocate channels
     * or something goes wrong.
     */
    private List<ContentPacketExtension> createOffer()
        throws OperationFailedException
    {
        List<ContentPacketExtension> contents = new ArrayList<>();

        JitsiMeetConfig config = meetConference.getConfig();

        boolean disableIce = !participant.hasIceSupport();
        boolean useDtls = participant.hasDtlsSupport();
        boolean useRtx
            = config.isRtxEnabled() && participant.hasRtxSupport();

        JingleOfferFactory jingleOfferFactory
            = FocusBundleActivator.getJingleOfferFactory();

        if (participant.hasAudioSupport())
        {
            contents.add(
                    jingleOfferFactory.createAudioContent(
                            disableIce, useDtls, config.stereoEnabled()));
        }

        if (participant.hasVideoSupport())
        {
            contents.add(
                jingleOfferFactory.createVideoContent(
                            disableIce, useDtls, useRtx,
                            config.getMinBitrate(),
                            config.getStartBitrate()));
        }

        // Is SCTP enabled ?
        boolean openSctp = config.openSctp() == null || config.openSctp();
        if (openSctp && participant.hasSctpSupport())
        {
            contents.add(
                    jingleOfferFactory.createDataContent(disableIce, useDtls));
        }

        ColibriConferenceIQ colibriChannels = allocateChannels(contents);

        if (colibriChannels == null)
        {
            if (canceled)
            {
                // Another thread called cancel() intentionally and it is its
                // responsibility to retry the invitation if necessary.
                return null;
            }
            throw new OperationFailedException(
                "Colibri channel allocation failed",
                CHANNEL_ALLOCATION_FAILED_ERR_CODE);
        }

        if (!canceled)
        {
            participant.setColibriChannelsInfo(colibriChannels);

            craftOffer(contents, colibriChannels);

            return contents;
        }
        else
        {
            return null;
        }
    }

    /**
     * Allocates Colibri channels for given {@link Participant} by trying all
     * available bridges returned by {@link BridgeSelector}.
     *
     * @return {@link ColibriConferenceIQ} that describes channels allocated for
     * given <tt>peer</tt>. <tt>null</tt> is returned if conference is disposed
     * before we manage to allocate the channels.
     *
     * @throws OperationFailedException if we have failed to allocate channels
     * using existing bridge and we can not switch to another bridge.
     */
    private ColibriConferenceIQ allocateChannels(
            List<ContentPacketExtension> contents)
        throws OperationFailedException
    {
        // TODO: synchronization?
        if (bridgeSession.colibriConference.isDisposed())
        {
            // Nope - the conference has been disposed, before the thread got
            // the chance to do anything
            return null;
        }

<<<<<<< HEAD
        BridgeSelector bridgeSelector
            = meetConference.getServices().getBridgeSelector();

        Jid jvb = bridgeSession.colibriConference.getJitsiVideobridge();
        if (jvb == null)
=======
        String jvb = bridgeSession.colibriConference.getJitsiVideobridge();
        if (StringUtils.isNullOrEmpty(jvb))
>>>>>>> d7b14fb1
        {
            logger.error("No bridge jid");
            return null;
        }

        // We keep trying until the conference is disposed
        // This can happen either when this JitsiMeetConference is being
        // disposed or if the bridge already set on ColibriConference by other
        // allocator thread dies before this thread get the chance to allocate
        // anything, then it will cancel and channels for this Participant will
        // be allocated from 'restartConference'
        while (!bridgeSession.colibriConference.isDisposed())
        {
            try
            {
                logger.info(
                        "Using " + jvb + " to allocate channels for: "
                                 + participant.getMucJid());

                ColibriConferenceIQ peerChannels
                    = bridgeSession.colibriConference.createColibriChannels(
                            participant.hasBundleSupport(),
                            participant.getEndpointId(),
                            true /* initiator */, contents);

                // null means canceled, because colibriConference has been
                // disposed by another thread
                if (peerChannels == null)
                {
                    return null;
                }

                bridgeSession.bridgeState.setIsOperational(true);

                if (bridgeSession.colibriConference.hasJustAllocated())
                {
                    meetConference.onColibriConferenceAllocated(
                        bridgeSession.colibriConference, jvb);
                }
                return peerChannels;
            }
            catch (OperationFailedException exc)
            {
                logger.error(
                        "Failed to allocate channels using bridge: " + jvb,
                        exc);

                // ILLEGAL_ARGUMENT == BAD_REQUEST(XMPP)
                // It usually means that Jicofo's conference state got out of
                // sync with the one of the bridge. The easiest thing to do here
                // is to restart the conference. It does not mean that
                // the bridge is faulty though.
                if (OperationFailedException.ILLEGAL_ARGUMENT
                        != exc.getErrorCode())
                {
                    bridgeSession.bridgeState.setIsOperational(false);
                    bridgeSession.hasFailed = true;
                }

                // Check if the conference is in progress
                if (!StringUtils.isNullOrEmpty(
                    bridgeSession.colibriConference.getConferenceId()))
                {
                    // Notify the conference that this ColibriConference is now
                    // broken.
                    meetConference.onBridgeDown(jvb);

                    // This thread will end after returning null here
                    return null;
                }
            }
        }
        // If we reach this point it means that the conference has been disposed
        // of before we managed to allocate anything
        return null;
    }

    /**
     * Fills given list of Jingle contents with transport information for
     * Colibri channels and SSRCs of other conference participants.
     *
     * @param contents the list which contains Jingle content to be included in
     *        the offer.
     * @param colibriChannels <tt>ColibriConferenceIQ</tt> which is a Colibri
     *        channels description.
     */
    private void craftOffer(
            List<ContentPacketExtension> contents,
            ColibriConferenceIQ colibriChannels)
    {
        boolean useBundle = participant.hasBundleSupport();

        MediaSourceMap conferenceSSRCs
            = meetConference.getAllSources(
                    reInvite ? participant : null);

        MediaSourceGroupMap conferenceSSRCGroups
            = meetConference.getAllSourceGroups(
                    reInvite ? participant : null);

        for (ContentPacketExtension cpe : contents)
        {
            String contentName = cpe.getName();
            ColibriConferenceIQ.Content colibriContent
                = colibriChannels.getContent(contentName);

            if (colibriContent == null)
                continue;

            // Channels
            for (ColibriConferenceIQ.Channel channel
                    : colibriContent.getChannels())
            {
                IceUdpTransportPacketExtension transport;

                if (useBundle)
                {
                    ColibriConferenceIQ.ChannelBundle bundle
                        = colibriChannels.getChannelBundle(
                                channel.getChannelBundleId());

                    if (bundle == null)
                    {
                        logger.error(
                            "No bundle for " + channel.getChannelBundleId());
                        continue;
                    }

                    transport = bundle.getTransport();

                    if (!transport.isRtcpMux())
                    {
                        transport.addChildExtension(
                                new RtcpmuxPacketExtension());
                    }
                }
                else
                {
                    transport = channel.getTransport();
                }

                try
                {
                    // Remove empty transport PE
                    IceUdpTransportPacketExtension empty
                        = cpe.getFirstChildOfType(
                                IceUdpTransportPacketExtension.class);
                    cpe.getChildExtensions().remove(empty);

                    cpe.addChildExtension(
                            IceUdpTransportPacketExtension
                                .cloneTransportAndCandidates(transport, true));
                }
                catch (Exception e)
                {
                    logger.error(e, e);
                }
            }
            // SCTP connections
            for (ColibriConferenceIQ.SctpConnection sctpConn
                    : colibriContent.getSctpConnections())
            {
                IceUdpTransportPacketExtension transport;

                if (useBundle)
                {
                    ColibriConferenceIQ.ChannelBundle bundle
                        = colibriChannels.getChannelBundle(
                                sctpConn.getChannelBundleId());

                    if (bundle == null)
                    {
                        logger.error(
                            "No bundle for " + sctpConn.getChannelBundleId());
                        continue;
                    }

                    transport = bundle.getTransport();
                }
                else
                {
                    transport = sctpConn.getTransport();
                }

                try
                {
                    // Remove empty transport
                    IceUdpTransportPacketExtension empty
                        = cpe.getFirstChildOfType(
                                IceUdpTransportPacketExtension.class);
                    cpe.getChildExtensions().remove(empty);

                    IceUdpTransportPacketExtension copy
                        = IceUdpTransportPacketExtension
                            .cloneTransportAndCandidates(transport, true);

                    // FIXME: hardcoded
                    SctpMapExtension sctpMap = new SctpMapExtension();
                    sctpMap.setPort(5000);
                    sctpMap.setProtocol(
                            SctpMapExtension.Protocol.WEBRTC_CHANNEL);
                    sctpMap.setStreams(1024);

                    copy.addChildExtension(sctpMap);

                    cpe.addChildExtension(copy);
                }
                catch (Exception e)
                {
                    logger.error(e, e);
                }
            }
            // Existing peers SSRCs
            RtpDescriptionPacketExtension rtpDescPe
                = JingleUtils.getRtpDescription(cpe);
            if (rtpDescPe != null)
            {
                if (useBundle)
                {
                    // rtcp-mux
                    rtpDescPe.addChildExtension(
                            new RtcpmuxPacketExtension());
                }

                // Copy SSRC sent from the bridge(only the first one)
                for (ColibriConferenceIQ.Channel channel
                        : colibriContent.getChannels())
                {
                    SourcePacketExtension ssrcPe
                        = channel.getSources().size() > 0
                            ? channel.getSources().get(0) : null;
                    if (ssrcPe == null)
                        continue;

                    try
                    {
                        SourcePacketExtension ssrcCopy = ssrcPe.copy();

                        // FIXME: not all parameters are used currently
                        ssrcCopy.addParameter(
                                new ParameterPacketExtension("cname","mixed"));
                        ssrcCopy.addParameter(
                                new ParameterPacketExtension(
                                        "label",
                                        "mixedlabel" + contentName + "0"));
                        ssrcCopy.addParameter(
                                new ParameterPacketExtension(
                                        "msid",
                                        "mixedmslabel mixedlabel"
                                            + contentName + "0"));
                        ssrcCopy.addParameter(
                                new ParameterPacketExtension(
                                        "mslabel", "mixedmslabel"));

                        // Mark 'jvb' as SSRC owner
                        SSRCInfoPacketExtension ssrcInfo
                            = new SSRCInfoPacketExtension();
                        ssrcInfo.setOwner(SSRCSignaling.SSRC_OWNER_JVB);
                        ssrcCopy.addChildExtension(ssrcInfo);

                        rtpDescPe.addChildExtension(ssrcCopy);
                    }
                    catch (Exception e)
                    {
                        logger.error("Copy SSRC error", e);
                    }
                }

                // Include all peers SSRCs
                List<SourcePacketExtension> mediaSources
                    = conferenceSSRCs.getSourcesForMedia(contentName);

                for (SourcePacketExtension ssrc : mediaSources)
                {
                    try
                    {
                        rtpDescPe.addChildExtension(ssrc.copy());
                    }
                    catch (Exception e)
                    {
                        logger.error("Copy SSRC error", e);
                    }
                }

                // Include SSRC groups
                List<SourceGroup> sourceGroups
                    = conferenceSSRCGroups.getSourceGroupsForMedia(contentName);

                for(SourceGroup sourceGroup : sourceGroups)
                {
                    rtpDescPe.addChildExtension(sourceGroup.getPacketExtension());
                }
            }
        }
    }

    /**
     * Raises the {@code canceled} flag, which causes the thread to not continue
     * with the allocation process.
     */
    public void cancel()
    {
        canceled = true;
    }

    /**
     * @return the {@link JitsiMeetConferenceImpl.BridgeSession}
     * instance of this {@link ChannelAllocator}.
     */
    public JitsiMeetConferenceImpl.BridgeSession getBridgeSession()
    {
        return bridgeSession;
    }

    /**
     * @return the {@link Participant} of this {@link ChannelAllocator}.
     */
    public Participant getParticipant()
    {
        return participant;
    }

    /**
     * @return the "startMuted" array of this {@link ChannelAllocator}.
     */
    public boolean[] getStartMuted()
    {
        return startMuted;
    }

    /**
     * @return the {@code reInvite} flag of this {@link ChannelAllocator}.
     */
    public boolean isReInvite()
    {
        return reInvite;
    }

}<|MERGE_RESOLUTION|>--- conflicted
+++ resolved
@@ -388,16 +388,8 @@
             return null;
         }
 
-<<<<<<< HEAD
-        BridgeSelector bridgeSelector
-            = meetConference.getServices().getBridgeSelector();
-
         Jid jvb = bridgeSession.colibriConference.getJitsiVideobridge();
         if (jvb == null)
-=======
-        String jvb = bridgeSession.colibriConference.getJitsiVideobridge();
-        if (StringUtils.isNullOrEmpty(jvb))
->>>>>>> d7b14fb1
         {
             logger.error("No bridge jid");
             return null;
